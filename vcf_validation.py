"""VCFv4.2 Validator.

This module implements a minimal validator for VCF files used at Congenica.  It
parses a ``.vcf`` or bgzipped ``.vcf.gz`` file and applies a set of structural
checks based on the VCF specification as well as some Congenica specific rules:

* Contig identifiers must not start with ``"chr"``.
* Records must contain a ``FORMAT`` column.
* ``INFO`` must include ``SVTYPE=CNV``.
* ``ALT`` must be ``<CNV>`` for copy number variants.
* ``ID`` values must contain ``LOSS`` or ``GAIN``.
* ``FORMAT`` column must contain ``CN``.

The script exits with ``sys.exit(1)`` on the first validation failure and prints
an error describing the offending line.
"""

# Change History
# 1.0.0 : WMF : Created.
# 1.0.1 : WMF : Updated with Congenica rules.
# 1.0.2 : WMF : Added support for bgzipped files. Updated error message for Alternate Alleles.
<<<<<<< HEAD
# 1.0.3 : WMF : Added header validations and duplicate sample detection.
#
# Header line syntax
# ------------------
# The header line names the 8 fixed, mandatory columns. These columns are as follows:
#   1. #CHROM
#   2. POS
#   3. ID
#   4. REF
#   5. ALT
#   6. QUAL
#   7. FILTER
#   8. INFO
# If genotype data is present in the file, these are followed by a FORMAT column header, then an arbitrary number
# of sample IDs. Duplicate sample IDs are not allowed. The header line is tab-delimited.
#
# Congenica Strict Rules
# contig = ID=1-22, ID=chr* - this fails
# Must have a FORMAT field (9 columns)
# INFO Must contain SVTYPE=CNV
# ALT must be <CNV> for CNV types
# ID must contain "LOSS" or "GAIN"
# FORMAT field must have "CN"
=======
>>>>>>> 6900c4f1

import sys
import re
import gzip
import argparse


def validate_chrom(value: str, line_number: int, line: str) -> None:
    """Validate the CHROM field."""
    if not re.match(r"^[0-9A-Za-z_]+$", value):
        print(f"Error: Invalid chromosome on line {line_number}: {line.strip()}")
        sys.exit(1)


def validate_pos(value: str, line_number: int, line: str) -> None:
    """Validate the POS field."""
    if not re.match(r"^[0-9]+$", value):
        print(f"Error: Invalid position on line {line_number}: {line.strip()}")
        sys.exit(1)


def validate_id(value: str, line_number: int, line: str) -> None:
    """Validate the ID field."""
    if not re.match(r"^([A-Za-z0-9:_.]+(;[A-Za-z0-9_.]+)*)?$", value):
        print(f"Error: Invalid ID on line {line_number}: {line.strip()}")
        sys.exit(1)
    if "LOSS" not in value and "GAIN" not in value:
        print(
            f"Error: ID field doesn't contain 'LOSS' or 'GAIN' on line {line_number}: {line.strip()}"
        )
        sys.exit(1)


def validate_ref(value: str, line_number: int, line: str) -> None:
    """Validate the REF field."""
    if not re.match(r"^[ACGTN]+$", value):
        print(f"Error: Invalid reference allele on line {line_number}: {line.strip()}")
        sys.exit(1)


def validate_alt(value: str, line_number: int, line: str) -> None:
    """Validate the ALT field."""
    if value != "<CNV>":
        print(f"Error: Invalid alternate allele on line {line_number}: {line.strip()}")
        print("ALT must be <CNV> for copy number variants.")
        sys.exit(1)


def validate_qual(value: str, line_number: int, line: str) -> None:
    """Validate the QUAL field."""
    if not re.match(r"^[0-9]+(\.[0-9]+)?$", value) and value != ".":
        print(f"Error: Invalid quality on line {line_number}: {line.strip()}")
        sys.exit(1)


def validate_filter(value: str, line_number: int, line: str) -> None:
    """Validate the FILTER field."""
    if not re.match(r"^([A-Za-z0-9_]+(;[A-Za-z0-9_]+)*)?$|^\.$", value):
        print(f"Error: Invalid filter on line {line_number}: {line.strip()}")
        sys.exit(1)


def validate_info(value: str, line_number: int, line: str) -> None:
    """Validate the INFO field."""
    if "SVTYPE=CNV" not in value:
        print(f"Error: Missing SVTYPE=CNV in INFO field on line {line_number}: {line.strip()}")
        sys.exit(1)


def validate_format(value: str, line_number: int, line: str) -> None:
    """Validate the FORMAT field."""
    if "CN" not in value:
        print(f"Error: Missing 'CN' in FORMAT field on line {line_number}: {line.strip()}")
        sys.exit(1)

def main():
    parser = argparse.ArgumentParser(description="Validate a VCF file")
    parser.add_argument("vcf_file", help="Path to VCF or bgzipped file")
    parser.add_argument("--strict", action="store_true",
                        help="Enable Congenica strict rule checks")
    parser.add_argument("--report", action="store_true",
                        help="Print a summary report when validation completes")

    args = parser.parse_args()

    validate_vcf(args.vcf_file, strict=args.strict, report=args.report)

def validate_vcf(vcf_file, strict=False, report=False):
    if vcf_file.endswith('.vcf'):
        open_func = open
    elif vcf_file.endswith('.gz'):
        open_func = gzip.open
    else:
        print("File type not recognised.")
        print("Usage: python vcf_validation.py <*.vcf|*.gz>")
        sys.exit(1)
    
    with open_func(vcf_file, 'rt') as file:

        line_number = 0
<<<<<<< HEAD
        fileformat_found = False
        header_found = False
        for line in file:
            line_number += 1
            if line.startswith("##"):
                if line.startswith("##fileformat"):
                    fileformat_found = True
                if line.startswith("##contig"):
=======
        for line in file:
            line_number += 1
            if line.startswith("##"):
                if strict and line.startswith("##contig"):
>>>>>>> 6900c4f1
                    contig_info = line.split('<',1)[1].split('>')[0]
                    id_info = [x for x in contig_info.split(',') if x.startswith('ID=')]
                    if id_info:
                        contig_id = id_info[0].split('=')[1]
                        if contig_id.startswith("chr"):
                            print(f"Error: Contig ID starts with 'chr' on line {line_number}: {line.strip()}")
                            sys.exit(1)
<<<<<<< HEAD
                continue
            elif line.startswith("#CHROM"):
                header_found = True
                header_fields = line.strip().split('\t')
                if len(header_fields) > 8 and header_fields[8] != "FORMAT":
                    print("Error: FORMAT column missing from header line")
                    sys.exit(1)
                if len(header_fields) > 9:
                    sample_names = header_fields[9:]
                    if len(sample_names) != len(set(sample_names)):
                        print("Error: Duplicate sample names in header line")
                        sys.exit(1)
=======
                            
                continue
            elif line.startswith("#CHROM"):
>>>>>>> 6900c4f1
                continue
            else:
                fields = line.strip().split('\t')
                if len(fields) < 9:
                    print(f"Error: Incorrect number of columns on line {line_number}: {line.strip()}")
                    sys.exit(1)

                validate_chrom(fields[0], line_number, line)
                validate_pos(fields[1], line_number, line)
                validate_id(fields[2], line_number, line)
                validate_ref(fields[3], line_number, line)
                validate_alt(fields[4], line_number, line)
                validate_qual(fields[5], line_number, line)
                validate_filter(fields[6], line_number, line)
                validate_info(fields[7], line_number, line)
                validate_format(fields[8], line_number, line)

<<<<<<< HEAD
        if not fileformat_found:
            print("Error: Missing ##fileformat header")
            sys.exit(1)
        if not header_found:
            print("Error: Missing #CHROM header line")
            sys.exit(1)

    print("VCF file validation completed. No structural errors found.")
=======
    if report:
        print("VCF file validation completed. No structural errors found.")
>>>>>>> 6900c4f1

if __name__ == "__main__":
    main()<|MERGE_RESOLUTION|>--- conflicted
+++ resolved
@@ -19,7 +19,6 @@
 # 1.0.0 : WMF : Created.
 # 1.0.1 : WMF : Updated with Congenica rules.
 # 1.0.2 : WMF : Added support for bgzipped files. Updated error message for Alternate Alleles.
-<<<<<<< HEAD
 # 1.0.3 : WMF : Added header validations and duplicate sample detection.
 #
 # Header line syntax
@@ -43,8 +42,6 @@
 # ALT must be <CNV> for CNV types
 # ID must contain "LOSS" or "GAIN"
 # FORMAT field must have "CN"
-=======
->>>>>>> 6900c4f1
 
 import sys
 import re
@@ -145,7 +142,6 @@
     with open_func(vcf_file, 'rt') as file:
 
         line_number = 0
-<<<<<<< HEAD
         fileformat_found = False
         header_found = False
         for line in file:
@@ -154,12 +150,6 @@
                 if line.startswith("##fileformat"):
                     fileformat_found = True
                 if line.startswith("##contig"):
-=======
-        for line in file:
-            line_number += 1
-            if line.startswith("##"):
-                if strict and line.startswith("##contig"):
->>>>>>> 6900c4f1
                     contig_info = line.split('<',1)[1].split('>')[0]
                     id_info = [x for x in contig_info.split(',') if x.startswith('ID=')]
                     if id_info:
@@ -167,7 +157,6 @@
                         if contig_id.startswith("chr"):
                             print(f"Error: Contig ID starts with 'chr' on line {line_number}: {line.strip()}")
                             sys.exit(1)
-<<<<<<< HEAD
                 continue
             elif line.startswith("#CHROM"):
                 header_found = True
@@ -180,11 +169,6 @@
                     if len(sample_names) != len(set(sample_names)):
                         print("Error: Duplicate sample names in header line")
                         sys.exit(1)
-=======
-                            
-                continue
-            elif line.startswith("#CHROM"):
->>>>>>> 6900c4f1
                 continue
             else:
                 fields = line.strip().split('\t')
@@ -202,7 +186,6 @@
                 validate_info(fields[7], line_number, line)
                 validate_format(fields[8], line_number, line)
 
-<<<<<<< HEAD
         if not fileformat_found:
             print("Error: Missing ##fileformat header")
             sys.exit(1)
@@ -210,11 +193,8 @@
             print("Error: Missing #CHROM header line")
             sys.exit(1)
 
-    print("VCF file validation completed. No structural errors found.")
-=======
     if report:
         print("VCF file validation completed. No structural errors found.")
->>>>>>> 6900c4f1
 
 if __name__ == "__main__":
     main()